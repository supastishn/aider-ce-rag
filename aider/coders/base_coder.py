#!/usr/bin/env python

import hashlib
import json
import os
import sys
import threading
import time
import traceback
from json.decoder import JSONDecodeError
from pathlib import Path

import openai
from jsonschema import Draft7Validator
from rich.console import Console, Text
from rich.live import Live
from rich.markdown import Markdown

from aider import models, prompts, utils
from aider.commands import Commands
from aider.history import ChatSummary
from aider.io import InputOutput
from aider.repo import GitRepo
from aider.repomap import RepoMap
from aider.sendchat import send_with_retries

from aider.utils import is_image_file
from ..dump import dump  # noqa: F401


class MissingAPIKeyError(ValueError):
    pass


class ExhaustedContextWindow(Exception):
    pass


def wrap_fence(name):
    return f"<{name}>", f"</{name}>"


class Coder:
    client = None
    abs_fnames = None
    repo = None
    last_aider_commit_hash = None
    last_asked_for_commit_time = 0
    repo_map = None
    functions = None
    total_cost = 0.0
    num_exhausted_context_windows = 0
    num_malformed_responses = 0
    last_keyboard_interrupt = None
    max_apply_update_errors = 3
    edit_format = None

    @classmethod
    def create(
        self,
        main_model=None,
        edit_format=None,
        io=None,
        client=None,
        skip_model_availabily_check=False,
        **kwargs,
    ):
        from . import EditBlockCoder, UnifiedDiffCoder, WholeFileCoder

        if not main_model:
            main_model = models.GPT4

        if not skip_model_availabily_check and not main_model.always_available:
            if not check_model_availability(io, client, main_model):
                fallback_model = models.GPT35_1106
                if main_model != models.GPT4:
                    io.tool_error(
                        f"API key does not support {main_model.name}, falling back to"
                        f" {fallback_model.name}"
                    )
                main_model = fallback_model

        if edit_format is None:
            edit_format = main_model.edit_format

        if edit_format == "diff":
            return EditBlockCoder(client, main_model, io, **kwargs)
        elif edit_format == "whole":
            return WholeFileCoder(client, main_model, io, **kwargs)
        elif edit_format == "udiff":
            return UnifiedDiffCoder(client, main_model, io, **kwargs)
        else:
            raise ValueError(f"Unknown edit format {edit_format}")

    def __init__(
        self,
        client,
        main_model,
        io,
        fnames=None,
        git_dname=None,
        pretty=True,
        show_diffs=False,
        auto_commits=True,
        dirty_commits=True,
        dry_run=False,
        map_tokens=1024,
        verbose=False,
        assistant_output_color="blue",
        code_theme="default",
        stream=True,
        use_git=True,
        voice_language=None,
        aider_ignore_file=None,
    ):
        self.client = client

        if not fnames:
            fnames = []

        if io is None:
            io = InputOutput()

        self.chat_completion_call_hashes = []
        self.chat_completion_response_hashes = []
        self.need_commit_before_edits = set()

        self.verbose = verbose
        self.abs_fnames = set()
        self.cur_messages = []
        self.done_messages = []

        self.io = io
        self.stream = stream

        if not auto_commits:
            dirty_commits = False

        self.auto_commits = auto_commits
        self.dirty_commits = dirty_commits
        self.assistant_output_color = assistant_output_color
        self.code_theme = code_theme

        self.dry_run = dry_run
        self.pretty = pretty

        if pretty:
            self.console = Console()
        else:
            self.console = Console(force_terminal=False, no_color=True)

        self.main_model = main_model

        self.io.tool_output(f"Model: {main_model.name} using {self.edit_format} edit format")

        self.show_diffs = show_diffs

        self.commands = Commands(self.io, self, voice_language)

        for fname in fnames:
            fname = Path(fname)
            if not fname.exists():
                self.io.tool_output(f"Creating empty file {fname}")
                fname.parent.mkdir(parents=True, exist_ok=True)
                fname.touch()

            if not fname.is_file():
                raise ValueError(f"{fname} is not a file")

            self.abs_fnames.add(str(fname.resolve()))

        if use_git:
            try:
                self.repo = GitRepo(
                    self.io, fnames, git_dname, aider_ignore_file, client=self.client
                )
                self.root = self.repo.root
            except FileNotFoundError:
                self.repo = None

        if self.repo:
            rel_repo_dir = self.repo.get_rel_repo_dir()
            num_files = len(self.repo.get_tracked_files())
            self.io.tool_output(f"Git repo: {rel_repo_dir} with {num_files} files")
        else:
            self.io.tool_output("Git repo: none")
            self.find_common_root()

        if main_model.use_repo_map and self.repo and self.gpt_prompts.repo_content_prefix:
            self.repo_map = RepoMap(
                map_tokens,
                self.root,
                self.main_model,
                io,
                self.gpt_prompts.repo_content_prefix,
                self.verbose,
            )

        if map_tokens > 0:
            self.io.tool_output(f"Repo-map: using {map_tokens} tokens")
        else:
            self.io.tool_output("Repo-map: disabled because map_tokens == 0")

        for fname in self.get_inchat_relative_files():
            self.io.tool_output(f"Added {fname} to the chat.")

        self.summarizer = ChatSummary(
            self.client,
            models.Model.weak_model(),
            self.main_model.max_chat_history_tokens,
        )

        self.summarizer_thread = None
        self.summarized_done_messages = []

        # validate the functions jsonschema
        if self.functions:
            for function in self.functions:
                Draft7Validator.check_schema(function)

            if self.verbose:
                self.io.tool_output("JSON Schema:")
                self.io.tool_output(json.dumps(self.functions, indent=4))

    def find_common_root(self):
        if len(self.abs_fnames) == 1:
            self.root = os.path.dirname(list(self.abs_fnames)[0])
        elif self.abs_fnames:
            self.root = os.path.commonpath(list(self.abs_fnames))
        else:
            self.root = os.getcwd()

        self.root = utils.safe_abs_path(self.root)

    def add_rel_fname(self, rel_fname):
        self.abs_fnames.add(self.abs_root_path(rel_fname))

    def abs_root_path(self, path):
        res = Path(self.root) / path
        return utils.safe_abs_path(res)

    fences = [
        ("``" + "`", "``" + "`"),
        wrap_fence("source"),
        wrap_fence("code"),
        wrap_fence("pre"),
        wrap_fence("codeblock"),
        wrap_fence("sourcecode"),
    ]
    fence = fences[0]

    def show_pretty(self):
        if not self.pretty:
            return False

        # only show pretty output if fences are the normal triple-backtick
        if self.fence != self.fences[0]:
            return False

        return True

    def get_abs_fnames_content(self):
        for fname in list(self.abs_fnames):
            content = self.io.read_text(fname)

            if content is None:
                relative_fname = self.get_rel_fname(fname)
                self.io.tool_error(f"Dropping {relative_fname} from the chat.")
                self.abs_fnames.remove(fname)
            else:
                yield fname, content

    def choose_fence(self):
        all_content = ""
        for _fname, content in self.get_abs_fnames_content():
            all_content += content + "\n"

        good = False
        for fence_open, fence_close in self.fences:
            if fence_open in all_content or fence_close in all_content:
                continue
            good = True
            break

        if good:
            self.fence = (fence_open, fence_close)
        else:
            self.fence = self.fences[0]
            self.io.tool_error(
                "Unable to find a fencing strategy! Falling back to:"
                " {self.fence[0]}...{self.fence[1]}"
            )

        return

    def get_files_content(self, fnames=None):
        if not fnames:
            fnames = self.abs_fnames

        prompt = ""
        for fname, content in self.get_abs_fnames_content():
<<<<<<< HEAD
            if not is_image_file(fname):
                relative_fname = self.get_rel_fname(fname)
                prompt += "\n"
                prompt += relative_fname
                prompt += f"\n{self.fence[0]}\n"
                prompt += content
                prompt += f"{self.fence[1]}\n"
=======
            relative_fname = self.get_rel_fname(fname)
            prompt += "\n"
            prompt += relative_fname
            prompt += f"\n{self.fence[0]}\n"

            prompt += content

            # lines = content.splitlines(keepends=True)
            # lines = [f"{i+1:03}:{line}" for i, line in enumerate(lines)]
            # prompt += "".join(lines)

            prompt += f"{self.fence[1]}\n"
>>>>>>> 3a119ff1

        return prompt

    def get_repo_map(self):
        if not self.repo_map:
            return

        other_files = set(self.get_all_abs_files()) - set(self.abs_fnames)
        repo_content = self.repo_map.get_repo_map(self.abs_fnames, other_files)
        return repo_content

    def get_files_messages(self):
        all_content = ""

        repo_content = self.get_repo_map()
        if repo_content:
            if all_content:
                all_content += "\n"
            all_content += repo_content

        if self.abs_fnames:
            files_content = self.gpt_prompts.files_content_prefix
            files_content += self.get_files_content()
        else:
            files_content = self.gpt_prompts.files_no_full_files

        all_content += files_content

        files_messages = [
            dict(role="user", content=all_content),
            dict(role="assistant", content="Ok."),
        ]

        images_message = self.get_images_message()
        if images_message is not None:
            files_messages.append(images_message)

        return files_messages

    def get_images_message(self):
        if not utils.is_gpt4_with_openai_base_url(self.main_model.name, self.client):
            return None

        image_messages = []
        for fname, content in self.get_abs_fnames_content():
            if is_image_file(fname):
                image_url = f"data:image/{Path(fname).suffix.lstrip('.')};base64,{content}"
                image_messages.append({
                    "type": "image_url",
                    "image_url": {
                        "url": image_url,
                        "detail": "high"
                    }
                })

        if not image_messages:
            return None

        return {
            "role": "user",
            "content": image_messages
        }

    def run(self, with_message=None):
        while True:
            try:
                if with_message:
                    new_user_message = with_message
                    self.io.user_input(with_message)
                else:
                    new_user_message = self.run_loop()

                while new_user_message:
                    new_user_message = self.send_new_user_message(new_user_message)

                if with_message:
                    return self.partial_response_content

            except KeyboardInterrupt:
                self.keyboard_interrupt()
            except EOFError:
                return

    def keyboard_interrupt(self):
        now = time.time()

        thresh = 2  # seconds
        if self.last_keyboard_interrupt and now - self.last_keyboard_interrupt < thresh:
            self.io.tool_error("\n\n^C KeyboardInterrupt")
            sys.exit()

        self.io.tool_error("\n\n^C again to exit")

        self.last_keyboard_interrupt = now

    def summarize_start(self):
        if not self.summarizer.too_big(self.done_messages):
            return

        self.summarize_end()

        if self.verbose:
            self.io.tool_output("Starting to summarize chat history.")

        self.summarizer_thread = threading.Thread(target=self.summarize_worker)
        self.summarizer_thread.start()

    def summarize_worker(self):
        try:
            self.summarized_done_messages = self.summarizer.summarize(self.done_messages)
        except ValueError as err:
            self.io.tool_error(err.args[0])

        if self.verbose:
            self.io.tool_output("Finished summarizing chat history.")

    def summarize_end(self):
        if self.summarizer_thread is None:
            return

        self.summarizer_thread.join()
        self.summarizer_thread = None

        self.done_messages = self.summarized_done_messages
        self.summarized_done_messages = []

    def move_back_cur_messages(self, message):
        self.done_messages += self.cur_messages
        self.summarize_start()

        #TODO check for impact on image messages
        if message:
            self.done_messages += [
                dict(role="user", content=message),
                dict(role="assistant", content="Ok."),
            ]
        self.cur_messages = []

    def run_loop(self):
        inp = self.io.get_input(
            self.root,
            self.get_inchat_relative_files(),
            self.get_addable_relative_files(),
            self.commands,
        )

        if not inp:
            return

        if self.commands.is_command(inp):
            return self.commands.run(inp)

        self.check_for_file_mentions(inp)

        return self.send_new_user_message(inp)

    def fmt_system_prompt(self, prompt):
        prompt = prompt.format(fence=self.fence)
        return prompt

    def format_messages(self):
        self.choose_fence()
        main_sys = self.fmt_system_prompt(self.gpt_prompts.main_system)
        main_sys += "\n" + self.fmt_system_prompt(self.gpt_prompts.system_reminder)

        messages = [
            dict(role="system", content=main_sys),
        ]

        self.summarize_end()
        messages += self.done_messages
        messages += self.get_files_messages()

        reminder_message = [
            dict(role="system", content=self.fmt_system_prompt(self.gpt_prompts.system_reminder)),
        ]

        #TODO review impact of token count on image messages
        messages_tokens = self.main_model.token_count(messages)
        reminder_tokens = self.main_model.token_count(reminder_message)
        cur_tokens = self.main_model.token_count(self.cur_messages)

        if None not in (messages_tokens, reminder_tokens, cur_tokens):
            total_tokens = messages_tokens + reminder_tokens + cur_tokens
        else:
            # add the reminder anyway
            total_tokens = 0

        messages += self.cur_messages

        # Add the reminder prompt if we still have room to include it.
        if total_tokens < self.main_model.max_context_tokens:
            messages += reminder_message

        return messages

    def send_new_user_message(self, inp):
        self.cur_messages += [
            dict(role="user", content=inp),
        ]

        messages = self.format_messages()

        if self.verbose:
            utils.show_messages(messages, functions=self.functions)

        exhausted = False
        interrupted = False
        try:
            interrupted = self.send(messages, functions=self.functions)
        except ExhaustedContextWindow:
            exhausted = True
        except openai.BadRequestError as err:
            if "maximum context length" in str(err):
                exhausted = True
            else:
                raise err

        if exhausted:
            self.num_exhausted_context_windows += 1
            self.io.tool_error("The chat session is larger than the context window!\n")
            self.commands.cmd_tokens("")
            self.io.tool_error("\nTo reduce token usage:")
            self.io.tool_error(" - Use /drop to remove unneeded files from the chat session.")
            self.io.tool_error(" - Use /clear to clear chat history.")
            return

        if self.partial_response_function_call:
            args = self.parse_partial_args()
            if args:
                content = args["explanation"]
            else:
                content = ""
        elif self.partial_response_content:
            content = self.partial_response_content
        else:
            content = ""

        if interrupted:
            content += "\n^C KeyboardInterrupt"

        self.io.tool_output()
        if interrupted:
            self.cur_messages += [dict(role="assistant", content=content)]
            return

        edited, edit_error = self.apply_updates()
        if edit_error:
            self.update_cur_messages(set())
            return edit_error

        self.update_cur_messages(edited)

        if edited:
            if self.repo and self.auto_commits and not self.dry_run:
                saved_message = self.auto_commit(edited)
            elif hasattr(self.gpt_prompts, "files_content_gpt_edits_no_repo"):
                saved_message = self.gpt_prompts.files_content_gpt_edits_no_repo
            else:
                saved_message = None

            self.move_back_cur_messages(saved_message)

        add_rel_files_message = self.check_for_file_mentions(content)
        if add_rel_files_message:
            return add_rel_files_message

    def update_cur_messages(self, edited):
        if self.partial_response_content:
            self.cur_messages += [dict(role="assistant", content=self.partial_response_content)]
        if self.partial_response_function_call:
            self.cur_messages += [
                dict(
                    role="assistant",
                    content=None,
                    function_call=self.partial_response_function_call,
                )
            ]

    def check_for_file_mentions(self, content):
        words = set(word for word in content.split())

        # drop sentence punctuation from the end
        words = set(word.rstrip(",.!;") for word in words)

        # strip away all kinds of quotes
        quotes = "".join(['"', "'", "`"])
        words = set(word.strip(quotes) for word in words)

        addable_rel_fnames = self.get_addable_relative_files()

        mentioned_rel_fnames = set()
        fname_to_rel_fnames = {}
        for rel_fname in addable_rel_fnames:
            if rel_fname in words:
                mentioned_rel_fnames.add(str(rel_fname))

            fname = os.path.basename(rel_fname)
            if fname not in fname_to_rel_fnames:
                fname_to_rel_fnames[fname] = []
            fname_to_rel_fnames[fname].append(rel_fname)

        for fname, rel_fnames in fname_to_rel_fnames.items():
            if len(rel_fnames) == 1 and fname in words:
                mentioned_rel_fnames.add(rel_fnames[0])

        if not mentioned_rel_fnames:
            return

        for rel_fname in mentioned_rel_fnames:
            self.io.tool_output(rel_fname)

        if not self.io.confirm_ask("Add these files to the chat?"):
            return

        for rel_fname in mentioned_rel_fnames:
            self.add_rel_fname(rel_fname)

        return prompts.added_files.format(fnames=", ".join(mentioned_rel_fnames))

    def send(self, messages, model=None, functions=None):
        if not model:
            model = self.main_model.name

        self.partial_response_content = ""
        self.partial_response_function_call = dict()

        interrupted = False
        try:
            hash_object, completion = send_with_retries(
                self.client, model, messages, functions, self.stream
            )
            self.chat_completion_call_hashes.append(hash_object.hexdigest())

            if self.stream:
                self.show_send_output_stream(completion)
            else:
                self.show_send_output(completion)
        except KeyboardInterrupt:
            self.keyboard_interrupt()
            interrupted = True

        if self.partial_response_content:
            self.io.ai_output(self.partial_response_content)
        elif self.partial_response_function_call:
            # TODO: push this into subclasses
            args = self.parse_partial_args()
            if args:
                self.io.ai_output(json.dumps(args, indent=4))

        return interrupted

    def show_send_output(self, completion):
        if self.verbose:
            print(completion)

        show_func_err = None
        show_content_err = None
        try:
            self.partial_response_function_call = completion.choices[0].message.function_call
        except AttributeError as func_err:
            show_func_err = func_err

        try:
            self.partial_response_content = completion.choices[0].message.content
        except AttributeError as content_err:
            show_content_err = content_err

        resp_hash = dict(
            function_call=self.partial_response_function_call,
            content=self.partial_response_content,
        )
        resp_hash = hashlib.sha1(json.dumps(resp_hash, sort_keys=True).encode())
        self.chat_completion_response_hashes.append(resp_hash.hexdigest())

        if show_func_err and show_content_err:
            self.io.tool_error(show_func_err)
            self.io.tool_error(show_content_err)
            raise Exception("No data found in openai response!")

        tokens = None
        if hasattr(completion, "usage"):
            prompt_tokens = completion.usage.prompt_tokens
            completion_tokens = completion.usage.completion_tokens

            tokens = f"{prompt_tokens} prompt tokens, {completion_tokens} completion tokens"
            if self.main_model.prompt_price:
                cost = prompt_tokens * self.main_model.prompt_price / 1000
                cost += completion_tokens * self.main_model.completion_price / 1000
                tokens += f", ${cost:.6f} cost"
                self.total_cost += cost

        show_resp = self.render_incremental_response(True)
        if self.show_pretty():
            show_resp = Markdown(
                show_resp, style=self.assistant_output_color, code_theme=self.code_theme
            )
        else:
            show_resp = Text(show_resp or "<no response>")

        self.io.console.print(show_resp)

        if tokens is not None:
            self.io.tool_output(tokens)

    def show_send_output_stream(self, completion):
        live = None
        if self.show_pretty():
            live = Live(vertical_overflow="scroll")

        try:
            if live:
                live.start()

            for chunk in completion:
                if len(chunk.choices) == 0:
                    continue

                if (
                    hasattr(chunk.choices[0], "finish_reason")
                    and chunk.choices[0].finish_reason == "length"
                ):
                    raise ExhaustedContextWindow()

                try:
                    func = chunk.choices[0].delta.function_call
                    # dump(func)
                    for k, v in func.items():
                        if k in self.partial_response_function_call:
                            self.partial_response_function_call[k] += v
                        else:
                            self.partial_response_function_call[k] = v
                except AttributeError:
                    pass

                try:
                    text = chunk.choices[0].delta.content
                    if text:
                        self.partial_response_content += text
                except AttributeError:
                    text = None

                if self.show_pretty():
                    self.live_incremental_response(live, False)
                elif text:
                    sys.stdout.write(text)
                    sys.stdout.flush()
        finally:
            if live:
                self.live_incremental_response(live, True)
                live.stop()

    def live_incremental_response(self, live, final):
        show_resp = self.render_incremental_response(final)
        if not show_resp:
            return

        md = Markdown(show_resp, style=self.assistant_output_color, code_theme=self.code_theme)
        live.update(md)

    def render_incremental_response(self, final):
        return self.partial_response_content

    def get_rel_fname(self, fname):
        return os.path.relpath(fname, self.root)

    def get_inchat_relative_files(self):
        files = [self.get_rel_fname(fname) for fname in self.abs_fnames]
        return sorted(set(files))

    def get_all_relative_files(self):
        if self.repo:
            files = self.repo.get_tracked_files()
        else:
            files = self.get_inchat_relative_files()

        files = [fname for fname in files if Path(self.abs_root_path(fname)).is_file()]
        return sorted(set(files))

    def get_all_abs_files(self):
        files = self.get_all_relative_files()
        files = [self.abs_root_path(path) for path in files]
        return files

    def get_last_modified(self):
        files = [Path(fn) for fn in self.get_all_abs_files() if Path(fn).exists()]
        if not files:
            return 0
        return max(path.stat().st_mtime for path in files)

    def get_addable_relative_files(self):
        return set(self.get_all_relative_files()) - set(self.get_inchat_relative_files())

    def check_for_dirty_commit(self, path):
        if not self.repo:
            return
        if not self.dirty_commits:
            return
        if not self.repo.is_dirty(path):
            return

        fullp = Path(self.abs_root_path(path))
        if not fullp.stat().st_size:
            return

        self.io.tool_output(f"Committing {path} before applying edits.")
        self.need_commit_before_edits.add(path)

    def allowed_to_edit(self, path):
        full_path = self.abs_root_path(path)
        if self.repo:
            need_to_add = not self.repo.path_in_repo(path)
        else:
            need_to_add = False

        if full_path in self.abs_fnames:
            self.check_for_dirty_commit(path)
            return True

        if not Path(full_path).exists():
            if not self.io.confirm_ask(f"Allow creation of new file {path}?"):
                self.io.tool_error(f"Skipping edits to {path}")
                return

            if not self.dry_run:
                Path(full_path).parent.mkdir(parents=True, exist_ok=True)
                Path(full_path).touch()

                # Seems unlikely that we needed to create the file, but it was
                # actually already part of the repo.
                # But let's only add if we need to, just to be safe.
                if need_to_add:
                    self.repo.repo.git.add(full_path)

            self.abs_fnames.add(full_path)
            return True

        if not self.io.confirm_ask(
            f"Allow edits to {path} which was not previously added to chat?"
        ):
            self.io.tool_error(f"Skipping edits to {path}")
            return

        if need_to_add:
            self.repo.repo.git.add(full_path)

        self.abs_fnames.add(full_path)
        self.check_for_dirty_commit(path)

        return True

    apply_update_errors = 0

    def prepare_to_edit(self, edits):
        res = []
        seen = dict()

        self.need_commit_before_edits = set()

        for edit in edits:
            path = edit[0]
            if path in seen:
                allowed = seen[path]
            else:
                allowed = self.allowed_to_edit(path)
                seen[path] = allowed

            if allowed:
                res.append(edit)

        self.dirty_commit()
        self.need_commit_before_edits = set()

        return res

    def update_files(self):
        edits = self.get_edits()
        edits = self.prepare_to_edit(edits)
        self.apply_edits(edits)
        return set(edit[0] for edit in edits)

    def apply_updates(self):
        try:
            edited = self.update_files()
        except ValueError as err:
            self.num_malformed_responses += 1
            err = err.args[0]
            self.apply_update_errors += 1
            if self.apply_update_errors < self.max_apply_update_errors:
                self.io.tool_error(f"Malformed response #{self.apply_update_errors}, retrying...")
                self.io.tool_error(str(err))
                return None, err
            else:
                self.io.tool_error(f"Malformed response #{self.apply_update_errors}, aborting.")
                self.io.tool_error(str(err))
                return False, None

        except Exception as err:
            print(err)
            print()
            traceback.print_exc()
            self.apply_update_errors += 1
            if self.apply_update_errors < self.max_apply_update_errors:
                self.io.tool_error(f"Update exception #{self.apply_update_errors}, retrying...")
                self.io.tool_error(str(err))
                return None, str(err)
            else:
                self.io.tool_error(f"Update exception #{self.apply_update_errors}, aborting")
                self.io.tool_error(str(err))
                return False, None

        self.apply_update_errors = 0

        for path in edited:
            if self.dry_run:
                self.io.tool_output(f"Did not apply edit to {path} (--dry-run)")
            else:
                self.io.tool_output(f"Applied edit to {path}")

        return edited, None

    def parse_partial_args(self):
        # dump(self.partial_response_function_call)

        data = self.partial_response_function_call.get("arguments")
        if not data:
            return

        try:
            return json.loads(data)
        except JSONDecodeError:
            pass

        try:
            return json.loads(data + "]}")
        except JSONDecodeError:
            pass

        try:
            return json.loads(data + "}]}")
        except JSONDecodeError:
            pass

        try:
            return json.loads(data + '"}]}')
        except JSONDecodeError:
            pass

    # commits...

    def get_context_from_history(self, history):
        context = ""
        if history:
            for msg in history:
                context += "\n" + msg["role"].upper() + ": " + msg["content"] + "\n"
        return context

    def auto_commit(self, edited):
        context = self.get_context_from_history(self.cur_messages)
        res = self.repo.commit(fnames=edited, context=context, prefix="aider: ")
        if res:
            commit_hash, commit_message = res
            self.last_aider_commit_hash = commit_hash

            return self.gpt_prompts.files_content_gpt_edits.format(
                hash=commit_hash,
                message=commit_message,
            )

        self.io.tool_output("No changes made to git tracked files.")
        return self.gpt_prompts.files_content_gpt_no_edits

    def dirty_commit(self):
        if not self.need_commit_before_edits:
            return
        if not self.dirty_commits:
            return
        if not self.repo:
            return

        self.repo.commit(fnames=self.need_commit_before_edits)

        # files changed, move cur messages back behind the files messages
        self.move_back_cur_messages(self.gpt_prompts.files_content_local_edits)
        return True


def check_model_availability(io, client, main_model):
    try:
        available_models = client.models.list()
    except openai.NotFoundError:
        # Azure sometimes returns 404?
        # https://discord.com/channels/1131200896827654144/1182327371232186459
        io.tool_error("Unable to list available models, proceeding with {main_model.name}")
        return True

    model_ids = sorted(model.id for model in available_models)
    if main_model.name in model_ids:
        return True

    available_models = ", ".join(model_ids)
    io.tool_error(f"API key supports: {available_models}")
    return False<|MERGE_RESOLUTION|>--- conflicted
+++ resolved
@@ -299,28 +299,19 @@
 
         prompt = ""
         for fname, content in self.get_abs_fnames_content():
-<<<<<<< HEAD
             if not is_image_file(fname):
                 relative_fname = self.get_rel_fname(fname)
                 prompt += "\n"
                 prompt += relative_fname
                 prompt += f"\n{self.fence[0]}\n"
+
                 prompt += content
+
+                # lines = content.splitlines(keepends=True)
+                # lines = [f"{i+1:03}:{line}" for i, line in enumerate(lines)]
+                # prompt += "".join(lines)
+
                 prompt += f"{self.fence[1]}\n"
-=======
-            relative_fname = self.get_rel_fname(fname)
-            prompt += "\n"
-            prompt += relative_fname
-            prompt += f"\n{self.fence[0]}\n"
-
-            prompt += content
-
-            # lines = content.splitlines(keepends=True)
-            # lines = [f"{i+1:03}:{line}" for i, line in enumerate(lines)]
-            # prompt += "".join(lines)
-
-            prompt += f"{self.fence[1]}\n"
->>>>>>> 3a119ff1
 
         return prompt
 
